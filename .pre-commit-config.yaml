repos:
  - repo: https://github.com/pre-commit/pre-commit-hooks
    rev: v4.4.0
    hooks:
      - id: trailing-whitespace
      - id: end-of-file-fixer
      - id: check-docstring-first
      - id: check-json
      - id: check-yaml
      - id: double-quote-string-fixer

<<<<<<< HEAD
  - repo: https://github.com/charliermarsh/ruff-pre-commit
    rev: "v0.0.265"
    hooks:
      - id: ruff
        args: [--fix, --exit-non-zero-on-fix]
=======
  - repo: https://github.com/executablebooks/mdformat
    rev: 0.7.16
    hooks:
      - id: mdformat
        additional_dependencies:
          - mdformat-myst

  - repo: https://github.com/adamchainz/blacken-docs
    rev: "1.13.0"
    hooks:
      - id: blacken-docs
        additional_dependencies:
          - black==23.1.0
>>>>>>> 3358bcec

  - repo: https://github.com/psf/black
    rev: 23.3.0
    hooks:
      - id: black

  - repo: https://github.com/pre-commit/mirrors-prettier
    rev: v3.0.0-alpha.6
    hooks:
      - id: prettier
        language_version: system
<<<<<<< HEAD

  - repo: https://github.com/tox-dev/pyproject-fmt
    rev: "0.9.0"
    hooks:
      - id: pyproject-fmt

ci:
  autofix_prs: false
=======
        exclude_types:
          - markdown # managed by mdformat
>>>>>>> 3358bcec
<|MERGE_RESOLUTION|>--- conflicted
+++ resolved
@@ -9,13 +9,12 @@
       - id: check-yaml
       - id: double-quote-string-fixer
 
-<<<<<<< HEAD
   - repo: https://github.com/charliermarsh/ruff-pre-commit
     rev: "v0.0.265"
     hooks:
       - id: ruff
         args: [--fix, --exit-non-zero-on-fix]
-=======
+
   - repo: https://github.com/executablebooks/mdformat
     rev: 0.7.16
     hooks:
@@ -29,7 +28,6 @@
       - id: blacken-docs
         additional_dependencies:
           - black==23.1.0
->>>>>>> 3358bcec
 
   - repo: https://github.com/psf/black
     rev: 23.3.0
@@ -41,7 +39,8 @@
     hooks:
       - id: prettier
         language_version: system
-<<<<<<< HEAD
+        exclude_types:
+          - markdown # managed by mdformat
 
   - repo: https://github.com/tox-dev/pyproject-fmt
     rev: "0.9.0"
@@ -49,8 +48,4 @@
       - id: pyproject-fmt
 
 ci:
-  autofix_prs: false
-=======
-        exclude_types:
-          - markdown # managed by mdformat
->>>>>>> 3358bcec
+  autofix_prs: false