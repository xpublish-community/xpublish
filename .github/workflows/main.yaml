--- conflicted
+++ resolved
@@ -76,12 +76,7 @@
             ${{ runner.os }}-pip-dev
             ${{ runner.os }}-pip
 
-<<<<<<< HEAD
-
-      # removed due to zarr v3 changes git+https://github.com/zarr-developers/zarr \
-=======
       # Disable Zarr upstream tests due to v3 changes git+https://github.com/zarr-developers/zarr \
->>>>>>> 421cc087
       - name: Install dev dependencies
         run: |
           python -m pip install -r dev-requirements.txt
