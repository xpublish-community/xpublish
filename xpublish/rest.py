import copy
import importlib
import json
import logging
import sys

import numpy as np
import uvicorn
import xarray as xr
from fastapi import FastAPI
from numcodecs.compat import ensure_ndarray
from starlette.responses import HTMLResponse, Response
from xarray.backends.zarr import (
    _DIMENSION_KEY,
    _encode_zarr_attr_value,
    _extract_zarr_variable_encoding,
    encode_zarr_variable,
)
from xarray.core.pycompat import dask_array_type
from xarray.util.print_versions import get_sys_info, netcdf_and_hdf5_versions
from zarr.meta import encode_fill_value
from zarr.storage import array_meta_key, attrs_key, default_compressor, group_meta_key
from zarr.util import normalize_shape

zarr_format = 2
zarr_consolidated_format = 1
zarr_metadata_key = '.zmetadata'

logger = logging.getLogger('api')


@xr.register_dataset_accessor('rest')
class RestAccessor:
    """ REST API Accessor

    Parameters
    ----------
    xarray_obj : Dataset
        Dataset object to be served through the REST API.
    """

    def __init__(self, xarray_obj):

        self._obj = xarray_obj

        self._app = None
        self._zmetadata = None

        self._attributes = {}
        self._variables = {}
        self._encoding = {}

    def _get_zmetadata(self):
        """ helper method to create consolidated zmetadata dictionary """
        zmeta = {'zarr_consolidated_format': zarr_consolidated_format, 'metadata': {}}
        zmeta['metadata'][group_meta_key] = {'zarr_format': zarr_format}
        zmeta['metadata'][attrs_key] = self._get_zattrs()

        for key, da in self._obj.variables.items():
            # encode variable
            encoded_da = encode_zarr_variable(da)
            self._variables[key] = encoded_da
            self._encoding[key] = _extract_zarr_variable_encoding(da)
            zmeta['metadata'][f'{key}/{attrs_key}'] = extract_zattrs(encoded_da)
            zmeta['metadata'][f'{key}/{array_meta_key}'] = extract_zarray(
                encoded_da, self._encoding.get(key, {}), da.encoding.get('dtype', encoded_da.dtype)
            )

        return zmeta

    def _get_zattrs(self):
        """ helper method to create zattrs dictionary """
        zattrs = {}
        for k, v in self._obj.attrs.items():
            zattrs[k] = _encode_zarr_attr_value(v)
        return zattrs

    @property
    def zmetadata(self):
        """ Consolidated zmetadata dictionary (`dict`, read-only)."""
        if self._zmetadata is None:
            self._zmetadata = self._get_zmetadata()
        return self._zmetadata

    def zmetadata_json(self):
        """ JSON version of self.zmetadata """
        zjson = copy.deepcopy(self.zmetadata)
        for key in list(self._obj.variables):
            # convert compressor to dict
            compressor_config = zjson['metadata'][f'{key}/{array_meta_key}'][
                'compressor'
            ].get_config()
            zjson['metadata'][f'{key}/{array_meta_key}']['compressor'] = compressor_config

        return zjson

<<<<<<< HEAD
    async def get_key(self, var, chunk):
        logger.debug('var is %s', var)
        logger.debug('chunk is %s', chunk)
=======
    def get_key(self, var, chunk):
        logger.debug("var is %s", var)
        logger.debug("chunk is %s", chunk)
>>>>>>> d59221e4

        da = self._variables[var].data
        arr_meta = self.zmetadata['metadata'][f'{var}/{array_meta_key}']

        data_chunk = get_data_chunk(da, chunk, out_shape=arr_meta['chunks'])

        echunk = _encode_chunk(
            data_chunk.tobytes(), filters=arr_meta['filters'], compressor=arr_meta['compressor'],
        )
        return Response(echunk, media_type='application/octet-stream')

    def _versions(self):
        versions = dict(get_sys_info() + netcdf_and_hdf5_versions())
        modules = [
            'xarray',
            'zarr',
            'numcodecs',
            'fastapi',
            'starlette',
            'pandas',
            'numpy',
            'dask',
            'distributed',
            'uvicorn',
        ]
        for modname in modules:
            if modname in sys.modules:
                mod = sys.modules[modname]
            else:
                mod = importlib.import_module(modname)
            versions[modname] = getattr(mod, '__version__', None)
        return versions

    def _info(self):
        # TODO: make compatible with NCO-JSON?
        info = {}
        info["dimensions"] = dict(self._obj.dims.items())
        info["variables"] = {}
        for name, da in self._obj.variables.items():
            info['variables'] = {
                name: {
                    'type': da.data.dtype.name,  # TODO: update this to match encoded variable
                    'dimensions': list(da.dims),
                    'attributes': dict(**da.attrs),  # TODO: update this to match encoded variable
                }
            }
        info["global_attributes"] = dict(self._obj.attrs)
        return info

    def init_app(
        self,
        debug=False,
        title='FastAPI',
        description='',
        version='0.1.0',
        openapi_url='/openapi.json',
        docs_url='/docs',
        openapi_prefix='',
        **kwargs,
    ):
        """ Initiate FastAPI Application.

        Parameters
        ----------
        debug : bool
            Boolean indicating if debug tracebacks for
            FastAPI application should be returned on errors.
        title : str
            API's title/name, in OpenAPI and the automatic API docs UIs.
        description : str
            API's description text, in OpenAPI and the automatic API docs UIs.
        version : str
            API's version, e.g. v2 or 2.5.0.
        openapi_url: str
            Set OpenAPI schema json url. Default at /openapi.json.
        docs_url : str
            Set Swagger UI API documentation URL. Set to ``None`` to disable.
        openapi_prefix : str
            Set root url of where application will be hosted.
        kwargs :
            Additional arguments to be passed to ``FastAPI``.
            See https://tinyurl.com/fastapi for complete list.
        """

        self._app = FastAPI(
            debug=debug,
            title=title,
            description=description,
            version=version,
            openapi_url=openapi_url,
            docs_url=docs_url,
            openapi_prefix=openapi_prefix,
            **kwargs,
        )

        @self._app.get(f'/{zarr_metadata_key}')
        def get_zmetadata():
            return Response(
                json.dumps(self.zmetadata_json()).encode('ascii'), media_type="application/json"
            )

        @self._app.get('/keys')
        def list_keys():
            return list(self._obj.variables)

        @self._app.get('/')
        def repr():
            with xr.set_options(display_style='html'):
                return HTMLResponse(self._obj._repr_html_())

        @self._app.get('/info')
        def info():
            return self._info()

        @self._app.get('/dict')
        def to_dict(data: bool = False):
            return self._obj.to_dict(data=data)

<<<<<<< HEAD
        @self._app.get('/{var}/{chunk}')
        async def get_key(var, chunk):
            result = await self.get_key(var, chunk)
=======
        @self._app.get("/{var}/{chunk}")
        def get_key(var, chunk):
            result = self.get_key(var, chunk)
>>>>>>> d59221e4
            return result

        @self._app.get('/versions')
        def versions():
            return self._versions()

        return self._app

    @property
    def app(self):
        """ FastAPI app """
        if self._app is None:
            self.init_app()
        return self._app

    def serve(self, host='0.0.0.0', port=9000, log_level='debug', **kwargs):
        """ Serve this app via ``uvicorn.run``.

        Parameters
        ----------
        host : str
            Bind socket to this host.
        port : int
            Bind socket to this port.
        log_level : str
            App logging level, valid options are
            {'critical', 'error', 'warning', 'info', 'debug', 'trace'}.
        kwargs :
            Additional arguments to be passed to ``uvicorn.run``.

        Notes
        -----
        This method is blocking and does not return.
        """
        uvicorn.run(self.app, host=host, port=port, log_level=log_level, **kwargs)


def extract_zattrs(da):
    """ helper function to extract zattrs dictionary from DataArray """
    zattrs = {}
    for k, v in da.attrs.items():
        zattrs[k] = _encode_zarr_attr_value(v)
    zattrs[_DIMENSION_KEY] = list(da.dims)

    # We don't want `_FillValue` in `.zattrs`
    # It should go in `fill_value` section of `.zarray`
    _ = zattrs.pop('_FillValue', None)

    return zattrs


def _extract_fill_value(da, dtype):
    """ helper function to extract fill value from DataArray. """
    fill_value = da.attrs.pop('_FillValue', None)
    return encode_fill_value(fill_value, dtype)


def extract_zarray(da, encoding, dtype):
    """ helper function to extract zarr array metadata. """
    meta = {
        'compressor': encoding.get('compressor', da.encoding.get('compressor', default_compressor)),
        'filters': encoding.get('filters', da.encoding.get('filters', None)),
        'chunks': encoding.get('chunks', None),
        'dtype': dtype.str,
        'fill_value': _extract_fill_value(da, dtype),
        'order': 'C',
        'shape': list(normalize_shape(da.shape)),
        'zarr_format': zarr_format,
    }
    if meta['chunks'] is None:
        if da.chunks is not None:
            meta['chunks'] = list([c[0] for c in da.chunks])
        else:
            meta['chunks'] = list(da.shape)

    return meta


def _encode_chunk(chunk, filters=None, compressor=None):
    """helper function largely copied from zarr.Array"""
    # apply filters
    if filters:
        for f in filters:
            chunk = f.encode(chunk)

    # check object encoding
    if ensure_ndarray(chunk).dtype == object:
        raise RuntimeError('cannot write object array without object codec')

    # compress
    if compressor:
        logger.debug(compressor)
        cdata = compressor.encode(chunk)
    else:
        cdata = chunk

    return cdata


def get_data_chunk(da, chunk_id, out_shape):
    """ Get one chunk of data from this DataArray (da).

    If this is an incomplete edge chunk, pad the returned array to match out_shape.
    """
    ikeys = tuple(map(int, chunk_id.split('.')))
    try:
        chunk_data = da.blocks[ikeys]
    except:
        chunk_data = np.asarray(da)

    logger.debug('checking chunk output size, %s == %s' % (chunk_data.shape, out_shape))

    if isinstance(chunk_data, dask_array_type):
        chunk_data = chunk_data.compute()

    # zarr expects full edge chunks, contents out of bounds for the array are undefined
    if chunk_data.shape != tuple(out_shape):
        new_chunk = np.empty_like(chunk_data, shape=out_shape)
        write_slice = tuple([slice(0, s) for s in chunk_data.shape])
        new_chunk[write_slice] = chunk_data
        return new_chunk
    else:
        return chunk_data<|MERGE_RESOLUTION|>--- conflicted
+++ resolved
@@ -94,15 +94,9 @@
 
         return zjson
 
-<<<<<<< HEAD
-    async def get_key(self, var, chunk):
+    def get_key(self, var, chunk):
         logger.debug('var is %s', var)
         logger.debug('chunk is %s', chunk)
-=======
-    def get_key(self, var, chunk):
-        logger.debug("var is %s", var)
-        logger.debug("chunk is %s", chunk)
->>>>>>> d59221e4
 
         da = self._variables[var].data
         arr_meta = self.zmetadata['metadata'][f'{var}/{array_meta_key}']
@@ -139,8 +133,8 @@
     def _info(self):
         # TODO: make compatible with NCO-JSON?
         info = {}
-        info["dimensions"] = dict(self._obj.dims.items())
-        info["variables"] = {}
+        info['dimensions'] = dict(self._obj.dims.items())
+        info['variables'] = {}
         for name, da in self._obj.variables.items():
             info['variables'] = {
                 name: {
@@ -149,7 +143,7 @@
                     'attributes': dict(**da.attrs),  # TODO: update this to match encoded variable
                 }
             }
-        info["global_attributes"] = dict(self._obj.attrs)
+        info['global_attributes'] = dict(self._obj.attrs)
         return info
 
     def init_app(
@@ -201,7 +195,7 @@
         @self._app.get(f'/{zarr_metadata_key}')
         def get_zmetadata():
             return Response(
-                json.dumps(self.zmetadata_json()).encode('ascii'), media_type="application/json"
+                json.dumps(self.zmetadata_json()).encode('ascii'), media_type='application/json'
             )
 
         @self._app.get('/keys')
@@ -221,15 +215,9 @@
         def to_dict(data: bool = False):
             return self._obj.to_dict(data=data)
 
-<<<<<<< HEAD
         @self._app.get('/{var}/{chunk}')
-        async def get_key(var, chunk):
-            result = await self.get_key(var, chunk)
-=======
-        @self._app.get("/{var}/{chunk}")
         def get_key(var, chunk):
             result = self.get_key(var, chunk)
->>>>>>> d59221e4
             return result
 
         @self._app.get('/versions')
