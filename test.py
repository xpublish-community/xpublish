<<<<<<< HEAD
=======
import uvicorn  # noqa: F401
>>>>>>> 5c545c35
import xarray as xr

import xpublish  # noqa: F401

if __name__ == '__main__':
    ds = xr.tutorial.open_dataset('air_temperature', chunks=dict(lat=5, lon=5), decode_cf=False)
    print(ds)

    ds.rest.serve()<|MERGE_RESOLUTION|>--- conflicted
+++ resolved
@@ -1,7 +1,3 @@
-<<<<<<< HEAD
-=======
-import uvicorn  # noqa: F401
->>>>>>> 5c545c35
 import xarray as xr
 
 import xpublish  # noqa: F401
