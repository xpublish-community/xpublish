#!/usr/bin/env python

"""The setup script."""

from os.path import exists

from setuptools import find_packages, setup

with open('requirements.txt') as f:
    install_requires = f.read().strip().split('\n')

if exists('README.rst'):
    with open('README.rst') as f:
        long_description = f.read()
else:
    long_description = ''

CLASSIFIERS = [
    'Development Status :: 4 - Beta',
    'License :: OSI Approved :: MIT License',
    'Operating System :: OS Independent',
    'Intended Audience :: Science/Research',
    'Programming Language :: Python',
    'Programming Language :: Python :: 3',
    'Programming Language :: Python :: 3.8',
    'Programming Language :: Python :: 3.9',
    'Programming Language :: Python :: 3.10',
    'Topic :: Scientific/Engineering',
]

setup(
    name='xpublish',
    description='Publish Xarray Datasets via a REST API.',
    long_description=long_description,
    python_requires='>=3.8',
    maintainer='Joe Hamman',
    maintainer_email='jhamman@ucar.edu',
    classifiers=CLASSIFIERS,
    url='https://github.com/xarray-contrib/xpublish',
    packages=find_packages(exclude=('tests',)),
    package_dir={'xpublish': 'xpublish'},
    include_package_data=True,
    install_requires=install_requires,
    license='MIT',
    zip_safe=False,
    keywords=['xarray', 'zarr', 'api'],
    use_scm_version={'version_scheme': 'post-release', 'local_scheme': 'dirty-tag'},
<<<<<<< HEAD
    setup_requires=['setuptools_scm', 'setuptools>=30.3.0'],
    entry_points={
        'xpublish.plugin': [
            'base = xpublish.plugins.base:BasePlugin',
            'zarr = xpublish.plugins.zarr:ZarrPlugin',
            'module_version = xpublish.plugins.module_version:ModuleVersionPlugin'
        ]
    },
=======
    setup_requires=['setuptools_scm>=3.4', 'setuptools>=42'],
>>>>>>> f47bd225
)<|MERGE_RESOLUTION|>--- conflicted
+++ resolved
@@ -45,8 +45,7 @@
     zip_safe=False,
     keywords=['xarray', 'zarr', 'api'],
     use_scm_version={'version_scheme': 'post-release', 'local_scheme': 'dirty-tag'},
-<<<<<<< HEAD
-    setup_requires=['setuptools_scm', 'setuptools>=30.3.0'],
+    setup_requires=['setuptools_scm>=3.4', 'setuptools>=42'],
     entry_points={
         'xpublish.plugin': [
             'base = xpublish.plugins.base:BasePlugin',
@@ -54,7 +53,4 @@
             'module_version = xpublish.plugins.module_version:ModuleVersionPlugin'
         ]
     },
-=======
-    setup_requires=['setuptools_scm>=3.4', 'setuptools>=42'],
->>>>>>> f47bd225
 )