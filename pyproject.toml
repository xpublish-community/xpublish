--- conflicted
+++ resolved
@@ -91,14 +91,9 @@
   "C901",
 ]
 exclude = [
-<<<<<<< HEAD
     "tests/",
     "docs/",
     "examples/"
-=======
-  "tests/",
-  "docs/",
->>>>>>> f843b235
 ]
 
 [tool.ruff.lint.per-file-ignores]
