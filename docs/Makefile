--- conflicted
+++ resolved
@@ -176,9 +176,5 @@
 	@echo
 	@echo "Build finished. The pseudo-XML files are in $(BUILDDIR)/pseudoxml."
 
-<<<<<<< HEAD
-
-=======
->>>>>>> 2667b64b
 live:
 	sphinx-autobuild -b dirhtml  source/ _build/dirhtml/